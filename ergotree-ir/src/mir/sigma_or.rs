--- conflicted
+++ resolved
@@ -8,11 +8,8 @@
 use crate::types::stype::SType;
 
 use super::expr::Expr;
-<<<<<<< HEAD
 use super::expr::InvalidArgumentError;
-=======
 use crate::has_opcode::HasStaticOpCode;
->>>>>>> 80f4648d
 
 /// OR conjunction for sigma propositions
 #[derive(PartialEq, Eq, Debug, Clone)]
@@ -22,9 +19,6 @@
 }
 
 impl SigmaOr {
-<<<<<<< HEAD
-    pub(crate) const OP_CODE: OpCode = OpCode::SIGMA_OR;
-
     /// Create new object, returns an error if any of the requirements failed
     pub fn new(items: Vec<Expr>) -> Result<Self, InvalidArgumentError> {
         let item_types: Vec<SType> = items
@@ -45,8 +39,6 @@
         }
     }
 
-=======
->>>>>>> 80f4648d
     /// Type
     pub fn tpe(&self) -> SType {
         SType::SSigmaProp
