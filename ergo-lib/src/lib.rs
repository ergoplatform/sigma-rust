--- conflicted
+++ resolved
@@ -13,20 +13,12 @@
 #![allow(clippy::unit_arg)]
 
 mod big_integer;
-<<<<<<< HEAD
-mod constants;
 mod eval;
-
-pub mod ast;
-pub mod chain;
-=======
 mod types;
 
 pub mod ast;
 pub mod chain;
 pub mod constants;
-pub mod eval;
->>>>>>> d7e3225d
 pub mod serialization;
 pub mod sigma_protocol;
 pub mod types;
