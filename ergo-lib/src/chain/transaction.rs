//! Ergo transaction

mod data_input;
mod input;
pub mod unsigned;

pub use data_input::*;
pub use input::*;

#[cfg(feature = "json")]
use super::json;
use super::{
    digest32::{blake2b256_hash, Digest32},
    ergo_box::ErgoBox,
    ergo_box::ErgoBoxCandidate,
    token::TokenId,
};
use crate::serialization::{
    sigma_byte_reader::SigmaByteRead, sigma_byte_writer::SigmaByteWrite, SerializationError,
    SigmaSerializable,
};
use indexmap::IndexSet;
#[cfg(test)]
use proptest_derive::Arbitrary;
#[cfg(feature = "json")]
use serde::{Deserialize, Serialize};

use std::convert::TryFrom;
use std::io;
use std::iter::FromIterator;
#[cfg(feature = "json")]
use thiserror::Error;

/// Transaction id (ModifierId in sigmastate)
#[derive(PartialEq, Eq, Hash, Debug, Clone)]
#[cfg_attr(test, derive(Arbitrary))]
#[cfg_attr(feature = "json", derive(Serialize, Deserialize))]
pub struct TxId(pub Digest32);

impl TxId {
    /// All zeros
    pub fn zero() -> TxId {
        TxId(Digest32::zero())
    }
}

impl SigmaSerializable for TxId {
    fn sigma_serialize<W: SigmaByteWrite>(&self, w: &mut W) -> Result<(), io::Error> {
        self.0.sigma_serialize(w)?;
        Ok(())
    }
    fn sigma_parse<R: SigmaByteRead>(r: &mut R) -> Result<Self, SerializationError> {
        Ok(Self(Digest32::sigma_parse(r)?))
    }
}

#[cfg(feature = "json")]
impl Into<String> for TxId {
    fn into(self) -> String {
        self.0.into()
    }
}

/**
 * ErgoTransaction is an atomic state transition operation. It destroys Boxes from the state
 * and creates new ones. If transaction is spending boxes protected by some non-trivial scripts,
 * its inputs should also contain proof of spending correctness - context extension (user-defined
 * key-value map) and data inputs (links to existing boxes in the state) that may be used during
 * script reduction to crypto, signatures that satisfies the remaining cryptographic protection
 * of the script.
 * Transactions are not encrypted, so it is possible to browse and view every transaction ever
 * collected into a block.
 */
#[cfg_attr(feature = "json", derive(Serialize, Deserialize))]
#[cfg_attr(
    feature = "json",
    serde(
        try_from = "json::transaction::TransactionJson",
        into = "json::transaction::TransactionJson"
    )
)]
#[derive(PartialEq, Debug, Clone)]
pub struct Transaction {
    tx_id: TxId,
    /// inputs, that will be spent by this transaction.
    pub inputs: Vec<Input>,
    /// inputs, that are not going to be spent by transaction, but will be reachable from inputs
    /// scripts. `dataInputs` scripts will not be executed, thus their scripts costs are not
    /// included in transaction cost and they do not contain spending proofs.
    pub data_inputs: Vec<DataInput>,
    /// box candidates to be created by this transaction. Differ from ordinary ones in that
    /// they do not include transaction id and index
    pub output_candidates: Vec<ErgoBoxCandidate>,
}

impl Transaction {
<<<<<<< HEAD
    /// Maximum number of outputs
    pub const MAX_OUTPUTS_COUNT: usize = u16::MAX as usize;

    /// Creates new transation
=======
    /// Creates new transaction
>>>>>>> d7e3225d
    pub fn new(
        inputs: Vec<Input>,
        data_inputs: Vec<DataInput>,
        output_candidates: Vec<ErgoBoxCandidate>,
    ) -> Transaction {
        let tx_to_sign = Transaction {
            tx_id: TxId::zero(),
            inputs,
            data_inputs,
            output_candidates,
        };
        let tx_id = tx_to_sign.calc_tx_id();
        Transaction {
            tx_id,
            ..tx_to_sign
        }
    }

    /// create ErgoBox from ErgoBoxCandidate with tx id and indices
    pub fn outputs(&self) -> Vec<ErgoBox> {
        assert!(self.output_candidates.len() < u16::MAX as usize);
        self.output_candidates
            .iter()
            .enumerate()
            .map(|(idx, bc)| ErgoBox::from_box_candidate(bc, self.tx_id.clone(), idx as u16))
            .collect()
    }

    fn calc_tx_id(&self) -> TxId {
        let bytes = self.bytes_to_sign();
        TxId(blake2b256_hash(&bytes))
    }

    /// Serialized tx with empty proofs
    pub fn bytes_to_sign(&self) -> Vec<u8> {
        let empty_proof_inputs = self.inputs.iter().map(|i| i.input_to_sign()).collect();
        let tx_to_sign = Transaction {
            inputs: empty_proof_inputs,
            ..(*self).clone()
        };
        tx_to_sign.sigma_serialize_bytes()
    }

    /// Get transaction id
    pub fn id(&self) -> TxId {
        self.tx_id.clone()
    }
}

impl SigmaSerializable for Transaction {
    fn sigma_serialize<W: SigmaByteWrite>(&self, w: &mut W) -> Result<(), io::Error> {
        // reference implementation - https://github.com/ScorexFoundation/sigmastate-interpreter/blob/9b20cb110effd1987ff76699d637174a4b2fb441/sigmastate/src/main/scala/org/ergoplatform/ErgoLikeTransaction.scala#L112-L112
        w.put_usize_as_u16(self.inputs.len())?;
        self.inputs.iter().try_for_each(|i| i.sigma_serialize(w))?;
        w.put_usize_as_u16(self.data_inputs.len())?;
        self.data_inputs
            .iter()
            .try_for_each(|i| i.sigma_serialize(w))?;

        // Serialize distinct ids of tokens in transaction outputs.
        // This optimization is crucial to allow up to MaxTokens (== 255) in a box.
        // Without it total size of all token ids 255 * 32 = 8160, way beyond MaxBoxSize (== 4K)
        let token_ids: Vec<TokenId> = self
            .output_candidates
            .iter()
            .flat_map(|b| b.tokens.iter().map(|t| t.token_id.clone()))
            .collect();
        let distinct_token_ids: IndexSet<TokenId> = IndexSet::from_iter(token_ids);
        w.put_u32(u32::try_from(distinct_token_ids.len()).unwrap())?;
        distinct_token_ids
            .iter()
            .try_for_each(|t_id| t_id.sigma_serialize(w))?;

        // serialize outputs
        w.put_usize_as_u16(self.output_candidates.len())?;
        self.output_candidates.iter().try_for_each(|o| {
            ErgoBoxCandidate::serialize_body_with_indexed_digests(o, Some(&distinct_token_ids), w)
        })?;
        Ok(())
    }

    fn sigma_parse<R: SigmaByteRead>(r: &mut R) -> Result<Self, SerializationError> {
        // reference implementation - https://github.com/ScorexFoundation/sigmastate-interpreter/blob/9b20cb110effd1987ff76699d637174a4b2fb441/sigmastate/src/main/scala/org/ergoplatform/ErgoLikeTransaction.scala#L146-L146

        // parse transaction inputs
        let inputs_count = r.get_u16()?;
        let mut inputs = Vec::with_capacity(inputs_count as usize);
        for _ in 0..inputs_count {
            inputs.push(Input::sigma_parse(r)?);
        }

        // parse transaction data inputs
        let data_inputs_count = r.get_u16()?;
        let mut data_inputs = Vec::with_capacity(data_inputs_count as usize);
        for _ in 0..data_inputs_count {
            data_inputs.push(DataInput::sigma_parse(r)?);
        }

        // parse distinct ids of tokens in transaction outputs
        let tokens_count = r.get_u32()?;
        if tokens_count as usize > Transaction::MAX_OUTPUTS_COUNT * ErgoBox::MAX_TOKENS_COUNT {
            return Err(SerializationError::ValueOutOfBounds(
                "too many tokens in transaction".to_string(),
            ));
        }
        let mut token_ids = IndexSet::with_capacity(tokens_count as usize);
        for _ in 0..tokens_count {
            token_ids.insert(TokenId::sigma_parse(r)?);
        }

        // parse outputs
        let outputs_count = r.get_u16()?;
        let mut outputs = Vec::with_capacity(outputs_count as usize);
        for _ in 0..outputs_count {
            outputs.push(ErgoBoxCandidate::parse_body_with_indexed_digests(
                Some(&token_ids),
                r,
            )?)
        }

        Ok(Transaction::new(inputs, data_inputs, outputs))
    }
}

#[cfg(feature = "json")]
impl Into<json::transaction::TransactionJson> for Transaction {
    fn into(self) -> json::transaction::TransactionJson {
        json::transaction::TransactionJson {
            tx_id: self.tx_id.clone(),
            inputs: self.inputs.clone(),
            data_inputs: self.data_inputs.clone(),
            outputs: self.outputs(),
        }
    }
}

/// Errors on parsing Transaction from JSON
#[cfg(feature = "json")]
#[derive(Error, PartialEq, Eq, Debug, Clone)]
pub enum TransactionFromJsonError {
    /// Tx id parsed from JSON differs from calculated from serialized bytes
    #[error("Tx id parsed from JSON differs from calculated from serialized bytes")]
    InvalidTxId,
}

#[cfg(feature = "json")]
impl TryFrom<json::transaction::TransactionJson> for Transaction {
    type Error = TransactionFromJsonError;
    fn try_from(tx_json: json::transaction::TransactionJson) -> Result<Self, Self::Error> {
        let output_candidates = tx_json.outputs.iter().map(|o| o.clone().into()).collect();
        let tx_to_sign = Transaction {
            tx_id: TxId::zero(),
            inputs: tx_json.inputs,
            data_inputs: tx_json.data_inputs,
            output_candidates,
        };
        let tx_id = tx_to_sign.calc_tx_id();
        let tx = Transaction {
            tx_id,
            ..tx_to_sign
        };
        if tx.tx_id == tx_json.tx_id {
            Ok(tx)
        } else {
            Err(TransactionFromJsonError::InvalidTxId)
        }
    }
}

#[cfg(test)]
pub mod tests {

    use super::*;
    use crate::serialization::sigma_serialize_roundtrip;

    use proptest::prelude::*;
    use proptest::{arbitrary::Arbitrary, collection::vec};

    impl Arbitrary for Transaction {
        type Parameters = ();

        fn arbitrary_with(_args: Self::Parameters) -> Self::Strategy {
            (
                vec(any::<Input>(), 1..10),
                vec(any::<DataInput>(), 0..10),
                vec(any::<ErgoBoxCandidate>(), 1..10),
            )
                .prop_map(|(inputs, data_inputs, outputs)| Self::new(inputs, data_inputs, outputs))
                .boxed()
        }
        type Strategy = BoxedStrategy<Self>;
    }

    proptest! {

        #[test]
        fn tx_ser_roundtrip(v in any::<Transaction>()) {
            prop_assert_eq![sigma_serialize_roundtrip(&v), v];
        }


        #[test]
        fn tx_id_ser_roundtrip(v in any::<TxId>()) {
            prop_assert_eq![sigma_serialize_roundtrip(&v), v];
        }

    }

    #[test]
    #[cfg(feature = "json")]
    fn test_tx_id_calc() {
        let json = r#"
        {
      "id": "9148408c04c2e38a6402a7950d6157730fa7d49e9ab3b9cadec481d7769918e9",
      "inputs": [
        {
          "boxId": "9126af0675056b80d1fda7af9bf658464dbfa0b128afca7bf7dae18c27fe8456",
          "spendingProof": {
            "proofBytes": "",
            "extension": {}
          }
        }
      ],
      "dataInputs": [],
      "outputs": [
        {
          "boxId": "b979c439dc698ce5e823b21c722a6e23721af010e4df8c72de0bfd0c3d9ccf6b",
          "value": 74187765000000000,
          "ergoTree": "101004020e36100204a00b08cd0279be667ef9dcbbac55a06295ce870b07029bfcdb2dce28d959f2815b16f81798ea02d192a39a8cc7a7017300730110010204020404040004c0fd4f05808c82f5f6030580b8c9e5ae040580f882ad16040204c0944004c0f407040004000580f882ad16d19683030191a38cc7a7019683020193c2b2a57300007473017302830108cdeeac93a38cc7b2a573030001978302019683040193b1a5730493c2a7c2b2a573050093958fa3730673079973089c73097e9a730a9d99a3730b730c0599c1a7c1b2a5730d00938cc7b2a5730e0001a390c1a7730f",
          "assets": [],
          "creationHeight": 284761,
          "additionalRegisters": {},
          "transactionId": "9148408c04c2e38a6402a7950d6157730fa7d49e9ab3b9cadec481d7769918e9",
          "index": 0
        },
        {
          "boxId": "e56847ed19b3dc6b72828fcfb992fdf7310828cf291221269b7ffc72fd66706e",
          "value": 67500000000,
          "ergoTree": "100204a00b08cd021dde34603426402615658f1d970cfa7c7bd92ac81a8b16eeebff264d59ce4604ea02d192a39a8cc7a70173007301",
          "assets": [],
          "creationHeight": 284761,
          "additionalRegisters": {},
          "transactionId": "9148408c04c2e38a6402a7950d6157730fa7d49e9ab3b9cadec481d7769918e9",
          "index": 1
        }
      ]
    }"#;
        let res = serde_json::from_str(json);
        let t: Transaction = res.unwrap();
        let tx_id_str: String = t.tx_id.into();
        assert_eq!(
            "9148408c04c2e38a6402a7950d6157730fa7d49e9ab3b9cadec481d7769918e9",
            tx_id_str
        )
    }
}<|MERGE_RESOLUTION|>--- conflicted
+++ resolved
@@ -94,14 +94,10 @@
 }
 
 impl Transaction {
-<<<<<<< HEAD
     /// Maximum number of outputs
     pub const MAX_OUTPUTS_COUNT: usize = u16::MAX as usize;
 
-    /// Creates new transation
-=======
     /// Creates new transaction
->>>>>>> d7e3225d
     pub fn new(
         inputs: Vec<Input>,
         data_inputs: Vec<DataInput>,
