[package]
name = "ergotree-interpreter"
version = "0.10.0"
license = "CC0-1.0"
authors = ["Denys Zadorozhnyi <denys@zadorozhnyi.com>"]
edition = "2018"
description = "ErgoTree interpreter"
repository = "https://github.com/ergoplatform/sigma-rust"
exclude = [
    "proptest-regressions/*"
]

[lib]
crate-type = ["cdylib", "rlib"]

[dependencies]
sigma-ser = { version = "^0.2.0", path = "../sigma-ser" }
sigma-util = { version = "^0.2.0", path = "../sigma-util" }
ergotree-ir = { version = "^0.10.0", path = "../ergotree-ir" }
indexmap = "1.3.2"
k256 = { version = "0.7.2", features = ["zeroize", "arithmetic", "ecdsa"] }
elliptic-curve = {version = "0.9.6", features = [ "zeroize"]}
blake2 = "0.9"
<<<<<<< HEAD
rand = "0.7"
=======
elliptic-curve = {version = "0.5.0", features = ["rand", "zeroize"]}
lazy_static = "1.4"
>>>>>>> 6da43f39
thiserror = "1"
derive_more = "0.99"
num-traits = "0.2.14"
proptest = {version = "1.0.0", optional = true }
proptest-derive = {version = "0.3.0", optional = true }
base16 = "0.2.1"
num-bigint = "0.4.0"

[features]
default = []
arbitrary = ["proptest", "proptest-derive"]

[dev-dependencies]
ergotree-ir = { version = "^0.10.0", path = "../ergotree-ir", features = ["arbitrary"] }
ergoscript-compiler = { version = "^0.6.0", path = "../ergoscript-compiler" }
proptest = "1.0.0"
sigma-test-util = { version = "0.2.0", path = "../sigma-test-util" }
<|MERGE_RESOLUTION|>--- conflicted
+++ resolved
@@ -21,12 +21,8 @@
 k256 = { version = "0.7.2", features = ["zeroize", "arithmetic", "ecdsa"] }
 elliptic-curve = {version = "0.9.6", features = [ "zeroize"]}
 blake2 = "0.9"
-<<<<<<< HEAD
 rand = "0.7"
-=======
-elliptic-curve = {version = "0.5.0", features = ["rand", "zeroize"]}
 lazy_static = "1.4"
->>>>>>> 6da43f39
 thiserror = "1"
 derive_more = "0.99"
 num-traits = "0.2.14"
